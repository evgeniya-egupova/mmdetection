try:
    import e2e.fixtures

    from e2e.conftest_utils import * # noqa
    from e2e.conftest_utils import pytest_addoption as _e2e_pytest_addoption # noqa
    from e2e import config # noqa
    from e2e.utils import get_plugins_from_packages
    pytest_plugins = get_plugins_from_packages([e2e])
except ImportError:
    _e2e_pytest_addoption = None
    pass
<<<<<<< HEAD
=======
import config
>>>>>>> 3657d0f9

def pytest_addoption(parser):
    if _e2e_pytest_addoption:
        _e2e_pytest_addoption(parser)
    parser.addoption('--dataset-definitions', action='store', default=None,
<<<<<<< HEAD
                     help='Path to the dataset_definitions.yml file for tests that require datasets.')
    parser.addoption('--template-paths', action='store', default=None,
                     help='Path to the template_paths.yml file for tests that require templates.')
=======
                     help='Path to the dataset_definitions.yml file for tests that require datasets.')
>>>>>>> 3657d0f9
<|MERGE_RESOLUTION|>--- conflicted
+++ resolved
@@ -9,19 +9,13 @@
 except ImportError:
     _e2e_pytest_addoption = None
     pass
-<<<<<<< HEAD
-=======
+
 import config
->>>>>>> 3657d0f9
 
 def pytest_addoption(parser):
     if _e2e_pytest_addoption:
         _e2e_pytest_addoption(parser)
     parser.addoption('--dataset-definitions', action='store', default=None,
-<<<<<<< HEAD
                      help='Path to the dataset_definitions.yml file for tests that require datasets.')
     parser.addoption('--template-paths', action='store', default=None,
-                     help='Path to the template_paths.yml file for tests that require templates.')
-=======
-                     help='Path to the dataset_definitions.yml file for tests that require datasets.')
->>>>>>> 3657d0f9
+                     help='Path to the template_paths.yml file for tests that require templates.')