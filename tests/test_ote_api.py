--- conflicted
+++ resolved
@@ -264,9 +264,6 @@
         print(f'Performance after reloading: {performance_after_reloading.score.value:.4f}')
         print(f'Performance delta after reloading: {performance_delta:.6f}')
 
-<<<<<<< HEAD
-    @e2e_pytest
-=======
         if isinstance(task, IExportTask):
             detection_environment.model = exported_model
             ov_task = OpenVINODetectionTask(detection_environment)
@@ -285,7 +282,7 @@
                             f'larger than the tolerance of {perf_delta_tolerance}')
 
 
->>>>>>> 270fb630
+    @e2e_pytest
     def test_training_custom_mobilenetssd_256(self):
         self.train_and_eval(osp.join('configs', 'ote', 'custom-object-detection', 'mobilenet_v2-2s_ssd-256x256'))
 
