--- conflicted
+++ resolved
@@ -17,12 +17,8 @@
 import logging
 import os
 from collections import defaultdict
-<<<<<<< HEAD
+from glob import glob
 from typing import DefaultDict, Dict, List, Optional
-=======
-from glob import glob
-from typing import List, Optional
->>>>>>> f6522e8c
 
 import torch
 from ote_sdk.configuration import cfg_helper
@@ -49,11 +45,7 @@
 
 class OTEDetectionTrainingTask(OTEDetectionInferenceTask, ITrainingTask):
 
-<<<<<<< HEAD
-    def _generate_training_metrics_group(self, learning_curves: Dict[str, OTELoggerHook.Curve]) -> List[MetricsGroup]:
-=======
-    def _generate_training_metrics(self, learning_curves, map) -> Optional[List[MetricsGroup]]:
->>>>>>> f6522e8c
+    def _generate_training_metrics(self, learning_curves: Dict[str, OTELoggerHook.Curve], map: float) -> List[MetricsGroup]:
         """
         Parses the mmdetection logs to get metrics from the latest training run
 
@@ -90,13 +82,6 @@
         # Create a copy of the network.
         old_model = copy.deepcopy(self._model)
 
-<<<<<<< HEAD
-        # Evaluate model performance before training.
-        initial_performance = self._infer_detector(self._model, config, val_dataset, True)[1]
-        logger.info(f'initial_performance = {initial_performance}')
-
-=======
->>>>>>> f6522e8c
         # Check for stop signal between pre-eval and training. If training is cancelled at this point,
         # old_model should be restored.
         if self._should_stop:
@@ -130,31 +115,6 @@
             self._is_training = False
             return
 
-<<<<<<< HEAD
-        # Load the best weights and check if model has improved.
-        training_metrics = self._generate_training_metrics_group(learning_curves)
-        best_checkpoint_path = os.path.join(training_config.work_dir, 'latest.pth')
-        best_checkpoint = torch.load(best_checkpoint_path)
-        self._model.load_state_dict(best_checkpoint['state_dict'])
-
-        # Evaluate model performance after training.
-        final_performance = self._infer_detector(self._model, config, val_dataset, True)[1]
-        improved = final_performance > initial_performance
-
-        # Return a new model if model has improved, or there is no model yet.
-        if improved or self._task_environment.model is None:
-            if improved:
-                logger.info("Training finished, and it has an improved model")
-            else:
-                logger.info("First training round, saving the model.")
-            # Add mAP metric and loss curves
-            performance = Performance(score=ScoreMetric(value=final_performance, name="mAP"),
-                                      dashboard_metrics=training_metrics)
-            logger.info('FINAL MODEL PERFORMANCE\n' + str(performance))
-            self.save_model(output_model)
-            output_model.performance = performance
-            output_model.model_status = ModelStatus.SUCCESS
-=======
         # Load best weights.
         checkpoint_file_path = glob(os.path.join(training_config.work_dir, 'best*pth'))
         if len(checkpoint_file_path) == 0:
@@ -162,7 +122,6 @@
         elif len(checkpoint_file_path) > 1:
             logger.warning(f'Multiple candidates for the best checkpoint found: {checkpoint_file_path}')
             checkpoint_file_path = checkpoint_file_path[0]
->>>>>>> f6522e8c
         else:
             checkpoint_file_path = checkpoint_file_path[0]
         logger.info(f'Use {checkpoint_file_path} for final model weights.')
