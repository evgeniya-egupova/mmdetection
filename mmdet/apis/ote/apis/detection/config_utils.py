# Copyright (C) 2021 Intel Corporation
#
# Licensed under the Apache License, Version 2.0 (the "License");
# you may not use this file except in compliance with the License.
# You may obtain a copy of the License at
#
# http://www.apache.org/licenses/LICENSE-2.0
#
# Unless required by applicable law or agreed to in writing,
# software distributed under the License is distributed on an "AS IS" BASIS,
# WITHOUT WARRANTIES OR CONDITIONS OF ANY KIND, either express or implied.
# See the License for the specific language governing permissions
# and limitations under the License.

import copy
import glob
import os
import tempfile
<<<<<<< HEAD
from typing import Any, Optional, List

from mmcv import Config, ConfigDict
from mmcv.runner import master_only
from sc_sdk.entities.datasets import Dataset, Subset
=======
from collections import defaultdict
from mmcv import Config, ConfigDict
from sc_sdk.entities.datasets import Dataset
>>>>>>> f31101e1
from sc_sdk.entities.label import Label
from sc_sdk.logging import logger_factory
from sc_sdk.usecases.reporting.time_monitor_callback import TimeMonitorCallback
from typing import List, Optional

from .configuration import OTEDetectionConfig

<<<<<<< HEAD

logger = logger_factory.get_logger("OTEDetectionTask.config_utils")
=======
logger = logger_factory.get_logger("OTEDetectionTask")
>>>>>>> f31101e1


def patch_config(config: Config, work_dir: str, labels: List[Label], random_seed: Optional[int] = None):
    # Set runner if not defined.
    if 'runner' not in config:
        config.runner = {'type': 'EpochBasedRunner'}

    # Check that there is no conflict in specification of number of training epochs.
    # Move global definition of epochs inside runner config.
    if 'total_epochs' in config:
        if config.runner.type == 'EpochBasedRunner':
            if config.runner.max_epochs != config.total_epochs:
                logger.warning('Conflicting declaration of training epochs number.')
            config.runner.max_epochs = config.total_epochs
        else:
            logger.warning('Total number of epochs set for an iteration based runner.')
        remove_from_config(config, 'total_epochs')

    # Remove high level data pipelines definition leaving them only inside `data` section.
    remove_from_config(config, 'train_pipeline')
    remove_from_config(config, 'test_pipeline')

    # Patch data pipeline, making it OTE-compatible.
    patch_datasets(config)

    config.log_config.hooks = []
    evaluation_metric = config.evaluation.get('metric')
    if evaluation_metric is not None:
        config.evaluation.save_best = evaluation_metric
    config.evaluation.rule = 'greater'
    # FIXME. Does if have to be explicitly set for CPU-only mode?
    # config.evaluation.gpu_collect = False

    label_names = [lab.name for lab in labels]
    set_data_classes(config, label_names)

    config.gpu_ids = range(1)
    config.work_dir = work_dir
    config.seed = random_seed


def set_hyperparams(config: Config, hyperparams: OTEDetectionConfig):
    config.optimizer.lr = float(hyperparams.learning_parameters.learning_rate)
    config.lr_config.warmup_iters = int(hyperparams.learning_parameters.learning_rate_warmup_iters)
    config.data.samples_per_gpu = int(hyperparams.learning_parameters.batch_size)
    config.data.workers_per_gpu = int(hyperparams.learning_parameters.num_workers)
    total_iterations = int(hyperparams.learning_parameters.num_iters)
    if 'IterBased' in config.runner.type:
        config.runner.max_iters = total_iterations
    else:  # Epoch based runner
        config.runner.max_epochs = total_iterations
    num_checkpoints = int(hyperparams.learning_parameters.num_checkpoints)
    config.evaluation.interval = total_iterations // num_checkpoints
    config.checkpoint_config.interval = total_iterations // num_checkpoints


def prepare_for_testing(config: Config, dataset: Dataset) -> Config:
    config = copy.deepcopy(config)
    # FIXME. Should working directories be modified here?
    config.data.test.ote_dataset = dataset
    return config


def prepare_for_training(config: Config, train_dataset: Dataset, val_dataset: Dataset,
                         round_id: Any, time_monitor: TimeMonitorCallback, learning_curves: defaultdict) -> Config:
    config = copy.deepcopy(config)

    prepare_work_dir(config, round_id)

    # config.data.test.ote_dataset = dataset.get_subset(Subset.TESTING)
    config.data.val.ote_dataset = val_dataset
    if 'ote_dataset' in config.data.train:
        config.data.train.ote_dataset = train_dataset
    else:
        config.data.train.dataset.ote_dataset = train_dataset

    if 'custom_hooks' not in config:
        config.custom_hooks = []
    config.custom_hooks.append({'type': 'OTEProgressHook', 'time_monitor': time_monitor, 'verbose': True})
    config.log_config.hooks.append({'type': 'OTELoggerHook', 'curves': learning_curves})

    return config


def config_to_string(config: Config) -> str:
    """
    Convert a full mmdetection config to a string.

    :param config: configuration object to convert
    :return str: string representation of the configuration
    """
    config_copy = copy.deepcopy(config)
    # Clean config up by removing dataset and label entities as this causes the pretty text parsing to fail
    config_copy.data.test.ote_dataset = None
    config_copy.data.val.ote_dataset = None
    if 'ote_dataset' in config_copy.data.train:
        config_copy.data.train.ote_dataset = None
    else:
        config_copy.data.train.dataset.ote_dataset = None
    # config_copy.labels = [label.name for label in config.labels]
    return Config(config_copy).pretty_text


def config_from_string(config_string: str) -> Config:
    """
    Generate an mmdetection config dict object from a string.

    :param config_string: string to parse
    :return config: configuration object
    """
    with tempfile.NamedTemporaryFile('w', suffix='.py') as temp_file:
        temp_file.write(config_string)
        temp_file.flush()
        return Config.fromfile(temp_file.name)


@master_only
def save_config_to_file(config: Config):
    """ Dump the full config to a file. Filename is 'config.py', it is saved in the current work_dir. """
    filepath = os.path.join(config.work_dir, 'config.py')
    config_string = config_to_string(config)
    with open(filepath, 'w') as f:
        f.write(config_string)


def prepare_work_dir(config: Config, round_id: Any = 0) -> str:
    base_work_dir = config.work_dir

    train_round_checkpoint_dir = os.path.join(base_work_dir, f"checkpoints_round_{round_id}")
    os.makedirs(train_round_checkpoint_dir, exist_ok=True)
    logger.info(f"Checkpoints and logs for this training run are stored in {train_round_checkpoint_dir}")
    config.work_dir = train_round_checkpoint_dir
    if 'meta' not in config.runner:
        config.runner.meta = ConfigDict()
    config.runner.meta.exp_name = f"train_round_{round_id}"
    # Save training config for debugging. It is saved in the checkpoint dir for this training round
    save_config_to_file(config)
    return train_round_checkpoint_dir


def set_data_classes(config: Config, label_names: List[str]):
    # Save labels in data configs.
    for subset in ('train', 'val', 'test'):
        cfg = config.data[subset]
        if cfg.type == 'RepeatDataset':
            cfg.dataset.classes = label_names
        else:
            cfg.classes = label_names
        config.data[subset].classes = label_names

    # Set proper number of classes in model's detection heads.
    num_classes = len(label_names)
    if 'roi_head' in config.model:
        if isinstance(config.model.roi_head.bbox_head, List):
            for head in config.model.roi_head.bbox_head:
                head.num_classes = num_classes
        else:
            config.model.roi_head.bbox_head.num_classes = num_classes
    elif 'bbox_head' in config.model:
        config.model.bbox_head.num_classes = num_classes
    # FIXME. ?
    # self.config.model.CLASSES = label_names


def patch_datasets(config: Config):
    assert 'data' in config
    for subset in ('train', 'val', 'test'):
        cfg = config.data[subset]
        if cfg.type == 'RepeatDataset':
            cfg = cfg.dataset
        cfg.type = 'OTEDataset'
        cfg.ote_dataset = None
        remove_from_config(cfg, 'ann_file')
        remove_from_config(cfg, 'img_prefix')
        for pipeline_step in cfg.pipeline:
            if pipeline_step.type == 'LoadImageFromFile':
                pipeline_step.type = 'LoadImageFromOTEDataset'
            elif pipeline_step.type == 'LoadAnnotations':
                pipeline_step.type = 'LoadAnnotationFromOTEDataset'


def remove_from_config(config, key: str):
    if key in config:
        if isinstance(config, Config):
            del config._cfg_dict[key]
        elif isinstance(config, ConfigDict):
            del config[key]
        else:
            raise ValueError(f'Unknown config type {type(config)}')


def set_values_as_default(parameters):
    for v in parameters.values():
        if isinstance(v, dict) and 'value' not in v:
            set_values_as_default(v)
        elif isinstance(v, dict) and 'value' in v:
            if v['value'] != v['default_value']:
                v['value'] = v['default_value']<|MERGE_RESOLUTION|>--- conflicted
+++ resolved
@@ -13,20 +13,14 @@
 # and limitations under the License.
 
 import copy
-import glob
 import os
 import tempfile
-<<<<<<< HEAD
+from collections import defaultdict
 from typing import Any, Optional, List
 
 from mmcv import Config, ConfigDict
 from mmcv.runner import master_only
-from sc_sdk.entities.datasets import Dataset, Subset
-=======
-from collections import defaultdict
-from mmcv import Config, ConfigDict
 from sc_sdk.entities.datasets import Dataset
->>>>>>> f31101e1
 from sc_sdk.entities.label import Label
 from sc_sdk.logging import logger_factory
 from sc_sdk.usecases.reporting.time_monitor_callback import TimeMonitorCallback
@@ -34,12 +28,8 @@
 
 from .configuration import OTEDetectionConfig
 
-<<<<<<< HEAD
 
 logger = logger_factory.get_logger("OTEDetectionTask.config_utils")
-=======
-logger = logger_factory.get_logger("OTEDetectionTask")
->>>>>>> f31101e1
 
 
 def patch_config(config: Config, work_dir: str, labels: List[Label], random_seed: Optional[int] = None):
