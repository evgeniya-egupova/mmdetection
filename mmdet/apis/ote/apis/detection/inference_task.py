# Copyright (C) 2021 Intel Corporation
#
# Licensed under the Apache License, Version 2.0 (the "License");
# you may not use this file except in compliance with the License.
# You may obtain a copy of the License at
#
# http://www.apache.org/licenses/LICENSE-2.0
#
# Unless required by applicable law or agreed to in writing,
# software distributed under the License is distributed on an "AS IS" BASIS,
# WITHOUT WARRANTIES OR CONDITIONS OF ANY KIND, either express or implied.
# See the License for the specific language governing permissions
# and limitations under the License.

import copy
import io
import os
import shutil
import subprocess
import tempfile
import warnings
from typing import List, Optional, Tuple

import numpy as np
import torch
from mmcv.parallel import MMDataParallel
from mmcv.runner import load_checkpoint
from mmcv.utils import Config
from ote_sdk.entities.annotation import Annotation
from ote_sdk.entities.datasets import DatasetEntity
from ote_sdk.entities.inference_parameters import InferenceParameters, default_progress_callback
from ote_sdk.entities.model import ModelEntity, ModelFormat, ModelOptimizationType, ModelPrecision, ModelStatus
from ote_sdk.entities.resultset import ResultSetEntity
from ote_sdk.entities.scored_label import ScoredLabel
from ote_sdk.entities.shapes.rectangle import Rectangle
from ote_sdk.entities.task_environment import TaskEnvironment
from ote_sdk.entities.tensor import TensorEntity
from ote_sdk.usecases.evaluation.metrics_helper import MetricsHelper
from ote_sdk.usecases.tasks.interfaces.evaluate_interface import IEvaluationTask
from ote_sdk.usecases.tasks.interfaces.export_interface import ExportType, IExportTask
from ote_sdk.usecases.tasks.interfaces.inference_interface import IInferenceTask
from ote_sdk.usecases.tasks.interfaces.unload_interface import IUnload

from mmdet.apis import export_model
from mmdet.apis.ote.apis.detection.config_utils import patch_config, prepare_for_testing, save_config_to_file, set_hyperparams
from mmdet.apis.ote.apis.detection.configuration import OTEDetectionConfig
from mmdet.apis.ote.apis.detection.debug import debug_trace, get_dump_file_path
from mmdet.apis.ote.apis.detection.ote_utils import InferenceProgressCallback
from mmdet.datasets import build_dataloader, build_dataset
from mmdet.models import build_detector
from mmdet.parallel import MMDataCPU
from mmdet.utils.collect_env import collect_env
from mmdet.utils.logger import get_root_logger

logger = get_root_logger()


class OTEDetectionInferenceTask(IInferenceTask, IExportTask, IEvaluationTask, IUnload):

    _task_environment: TaskEnvironment
    _debug_dump_file_path: str = get_dump_file_path()

    def __init__(self, task_environment: TaskEnvironment):
        """"
        Task for inference object detection models using OTEDetection.
        """
        logger.info('Loading OTEDetectionTask')

        logger.info('ENVIRONMENT:')
        for name, val in collect_env().items():
            logger.info(f'{name}: {val}')
        logger.info('pip list:')
        logger.info(subprocess.check_output(['pip', 'list'], universal_newlines=True))

        self._task_environment = task_environment

        self._scratch_space = tempfile.mkdtemp(prefix="ote-det-scratch-")
        logger.info(f'Scratch space created at {self._scratch_space}')

        self._model_name = task_environment.model_template.name
        self._labels = task_environment.get_labels(False)

        template_file_path = task_environment.model_template.model_template_path

        # Get and prepare mmdet config.
        self._base_dir = os.path.abspath(os.path.dirname(template_file_path))
        config_file_path = os.path.join(self._base_dir, "model.py")
        self._config = Config.fromfile(config_file_path)
        patch_config(self._config, self._scratch_space, self._labels, random_seed=42)
        set_hyperparams(self._config, self._hyperparams)
        self.confidence_threshold: float = self._hyperparams.postprocessing.confidence_threshold

        # Set default model attributes.
        self._optimization_methods = []
        self._precision = [ModelPrecision.FP32]

        # Create and initialize PyTorch model.
        logger.info('Loading the model')
        self._model = self._load_model(task_environment.model)

        # Extra control variables.
        self._training_work_dir = None
        self._is_training = False
        self._should_stop = False
        logger.info('Task initialization completed')


    @property
    def _hyperparams(self):
        return self._task_environment.get_hyper_parameters(OTEDetectionConfig)


    def _load_model(self, model: ModelEntity):
        if model is not None:
            # If a model has been trained and saved for the task already, create empty model and load weights here
            buffer = io.BytesIO(model.get_data("weights.pth"))
            model_data = torch.load(buffer, map_location=torch.device('cpu'))

            self.confidence_threshold = model_data.get('confidence_threshold', self.confidence_threshold)

            model = self._create_model(self._config, from_scratch=True)

            try:
                model.load_state_dict(model_data['model'])
                logger.info(f"Loaded model weights from Task Environment")
                logger.info(f"Model architecture: {self._model_name}")
            except BaseException as ex:
                raise ValueError("Could not load the saved model. The model file structure is invalid.") \
                    from ex
        else:
            # If there is no trained model yet, create model with pretrained weights as defined in the model config
            # file.
            model = self._create_model(self._config, from_scratch=False)
            logger.info(f"No trained model in project yet. Created new model with '{self._model_name}' "
                        f"architecture and general-purpose pretrained weights.")
        return model


    @staticmethod
    def _create_model(config: Config, from_scratch: bool = False):
        """
        Creates a model, based on the configuration in config

        :param config: mmdetection configuration from which the model has to be built
        :param from_scratch: bool, if True does not load any weights

        :return model: ModelEntity in training mode
        """
        model_cfg = copy.deepcopy(config.model)

        init_from = None if from_scratch else config.get('load_from', None)
        logger.warning(init_from)
        if init_from is not None:
            # No need to initialize backbone separately, if all weights are provided.
            model_cfg.pretrained = None
            logger.warning('build detector')
            model = build_detector(model_cfg)
            # Load all weights.
            logger.warning('load checkpoint')
            load_checkpoint(model, init_from, map_location='cpu')
        else:
            logger.warning('build detector')
            model = build_detector(model_cfg)
        return model


    def __getstate__(self):
        from ote_sdk.configuration.helper import convert

        model = {
            'weights': self._model.state_dict(),
            'config': self._config,
            'confidence_threshold': self.confidence_threshold,
        }
        environment = {
            'model_template': self._task_environment.model_template,
            'hyperparams': convert(self._hyperparams, str),
            'label_schema': self._task_environment.label_schema,
        }
        return {
            'environment': environment,
            'model': model,
        }


    def __setstate__(self, state):
        from ote_sdk.configuration.helper import create
        from dataclasses import asdict
        import yaml

        with tempfile.TemporaryDirectory() as tmpdir:
            model_template = state['environment']['model_template']
            save_config_to_file(state['model']['config'], os.path.join(tmpdir, 'model.py'))
            with open(os.path.join(tmpdir, 'template.yaml'), 'wt') as f:
                yaml.dump(asdict(model_template), f)
            model_template.model_template_path = os.path.join(tmpdir, 'template.yaml')

            hyperparams = create(state['environment']['hyperparams'])
            label_schema = state['environment']['label_schema']
            environment = TaskEnvironment(
                model_template=model_template,
                model=None,
                hyper_parameters=hyperparams,
                label_schema=label_schema,
            )
            self.__init__(environment)

        self._model.load_state_dict(state['model']['weights'])
        self._config = state['model']['config']
        self.confidence_threshold = state['model']['confidence_threshold']


    def _add_predictions_to_dataset(self, prediction_results, dataset, confidence_threshold=0.0):
        """ Loop over dataset again to assign predictions. Convert from MMDetection format to OTE format. """
        for dataset_item, (all_bboxes, fmap) in zip(dataset, prediction_results):
            width = dataset_item.width
            height = dataset_item.height

            shapes = []
            for label_idx, detections in enumerate(all_bboxes):
                for i in range(detections.shape[0]):
                    probability = float(detections[i, 4])
                    coords = detections[i, :4].astype(float).copy()
                    coords /= np.array([width, height, width, height], dtype=float)
                    coords = np.clip(coords, 0, 1)

                    if probability < confidence_threshold:
                        continue

                    assigned_label = [ScoredLabel(self._labels[label_idx],
                                                  probability=probability)]
                    if coords[3] - coords[1] <= 0 or coords[2] - coords[0] <= 0:
                        continue

                    shapes.append(Annotation(
                        Rectangle(x1=coords[0], y1=coords[1], x2=coords[2], y2=coords[3]),
                        labels=assigned_label))

            dataset_item.append_annotations(shapes)

            if fmap is not None:
                active_score = TensorEntity(name="representation_vector", numpy=fmap)
                dataset_item.append_metadata_item(active_score)


    @debug_trace
    def infer(self, dataset: DatasetEntity, inference_parameters: Optional[InferenceParameters] = None) -> DatasetEntity:
        """ Analyzes a dataset using the latest inference model. """

        logger.info('Infer the model on the dataset')
        set_hyperparams(self._config, self._hyperparams)

        # If confidence threshold is adaptive then up-to-date value should be stored in the model
        # and should not be changed during inference. Otherwise user-specified value should be taken.
        if not self._hyperparams.postprocessing.result_based_confidence_threshold:
            self.confidence_threshold = self._hyperparams.postprocessing.confidence_threshold

        update_progress_callback = default_progress_callback
        if inference_parameters is not None:
            update_progress_callback = inference_parameters.update_progress

        time_monitor = InferenceProgressCallback(len(dataset), update_progress_callback)

        def pre_hook(module, input):
            time_monitor.on_test_batch_begin(None, None)

        def hook(module, input, output):
            time_monitor.on_test_batch_end(None, None)

        logger.info(f'Confidence threshold {self.confidence_threshold}')
        model = self._model
        with model.register_forward_pre_hook(pre_hook), model.register_forward_hook(hook):
            prediction_results, _ = self._infer_detector(model, self._config, dataset, dump_features=True, eval=False)
        self._add_predictions_to_dataset(prediction_results, dataset, self.confidence_threshold)

        logger.info('Inference completed')
        return dataset


    @staticmethod
    def _infer_detector(model: torch.nn.Module, config: Config, dataset: DatasetEntity, dump_features: bool = False,
                        eval: Optional[bool] = False, metric_name: Optional[str] = 'mAP') -> Tuple[List, float]:
        model.eval()
        test_config = prepare_for_testing(config, dataset)
        mm_val_dataset = build_dataset(test_config.data.test)
        batch_size = 1
        mm_val_dataloader = build_dataloader(mm_val_dataset,
                                             samples_per_gpu=batch_size,
                                             workers_per_gpu=test_config.data.workers_per_gpu,
                                             num_gpus=1,
                                             dist=False,
                                             shuffle=False)
        if torch.cuda.is_available():
            eval_model = MMDataParallel(model.cuda(test_config.gpu_ids[0]),
                                        device_ids=test_config.gpu_ids)
        else:
            eval_model = MMDataCPU(model)

        eval_predictions = []
        feature_maps = []

        def dump_features_hook(mod, inp, out):
            feature_maps.append(out[-1].detach().cpu().numpy())

        def dummy_dump_features_hook(mod, inp, out):
            feature_maps.append(None)

        hook = dump_features_hook if dump_features else dummy_dump_features_hook

        # Use a single gpu for testing. Set in both mm_val_dataloader and eval_model
        with eval_model.module.backbone.register_forward_hook(hook):
            for data in mm_val_dataloader:
                with torch.no_grad():
                    result = eval_model(return_loss=False, rescale=True, **data)
                eval_predictions.extend(result)

        metric = None
        if eval:
            metric = mm_val_dataset.evaluate(eval_predictions, metric=metric_name)[metric_name]

        assert len(eval_predictions) == len(feature_maps), f'{len(eval_predictions)} != {len(feature_maps)}'
        eval_predictions = zip(eval_predictions, feature_maps)
        return eval_predictions, metric


    @debug_trace
    def evaluate(self,
                 output_result_set: ResultSetEntity,
                 evaluation_metric: Optional[str] = None):
        """ Computes performance on a resultset """
        logger.info('Evaluating the metric')
        if evaluation_metric is not None:
            logger.warning(f'Requested to use {evaluation_metric} metric, but parameter is ignored. Use F-measure instead.')
        metric = MetricsHelper.compute_f_measure(output_result_set)
        logger.info(f"F-measure after evaluation: {metric.f_measure.value}")
        output_result_set.performance = metric.get_performance()
        logger.info('Evaluation completed')


    @staticmethod
    def _is_docker():
        """
        Checks whether the task runs in docker container

        :return bool: True if task runs in docker
        """
        path = '/proc/self/cgroup'
        is_in_docker = False
        if os.path.isfile(path):
            with open(path) as f:
                is_in_docker = is_in_docker or any('docker' in line for line in f)
        is_in_docker = is_in_docker or os.path.exists('/.dockerenv')
        return is_in_docker

    def unload(self):
        """
        Unload the task
        """
        self._delete_scratch_space()
        if self._is_docker():
            logger.warning(
                "Got unload request. Unloading models. Throwing Segmentation Fault on purpose")
            import ctypes
            ctypes.string_at(0)
        else:
            logger.warning("Got unload request, but not on Docker. Only clearing CUDA cache")
            torch.cuda.empty_cache()
            logger.warning(f"Done unloading. "
                           f"Torch is still occupying {torch.cuda.memory_allocated()} bytes of GPU memory")

<<<<<<< HEAD

    @debug_trace
=======
>>>>>>> ef33e451
    def export(self,
               export_type: ExportType,
               output_model: ModelEntity):
        logger.info('Exporting the model')
        assert export_type == ExportType.OPENVINO
        output_model.model_format = ModelFormat.OPENVINO
        output_model.optimization_type = ModelOptimizationType.MO
        with tempfile.TemporaryDirectory() as tempdir:
            optimized_model_dir = os.path.join(tempdir, 'export')
            logger.info(f'Optimized model will be temporarily saved to "{optimized_model_dir}"')
            os.makedirs(optimized_model_dir, exist_ok=True)
            try:
                from torch.jit._trace import TracerWarning
                warnings.filterwarnings('ignore', category=TracerWarning)
                if torch.cuda.is_available():
                    model = self._model.cuda(self._config.gpu_ids[0])
                else:
                    model = self._model.cpu()
                export_model(model, self._config, tempdir, target='openvino')
                bin_file = [f for f in os.listdir(tempdir) if f.endswith('.bin')][0]
                xml_file = [f for f in os.listdir(tempdir) if f.endswith('.xml')][0]
                with open(os.path.join(tempdir, bin_file), "rb") as f:
                    output_model.set_data('openvino.bin', f.read())
                with open(os.path.join(tempdir, xml_file), "rb") as f:
                    output_model.set_data('openvino.xml', f.read())
                output_model.set_data('confidence_threshold', np.array([self.confidence_threshold], dtype=np.float32).tobytes())
                output_model.precision = self._precision
                output_model.optimization_methods = self._optimization_methods
                output_model.model_status = ModelStatus.SUCCESS
            except Exception as ex:
                output_model.model_status = ModelStatus.FAILED
                raise RuntimeError('Optimization was unsuccessful.') from ex
        logger.info('Exporting completed')


    def _delete_scratch_space(self):
        """
        Remove model checkpoints and mmdet logs
        """
        if os.path.exists(self._scratch_space):
            shutil.rmtree(self._scratch_space, ignore_errors=False)<|MERGE_RESOLUTION|>--- conflicted
+++ resolved
@@ -368,11 +368,8 @@
             logger.warning(f"Done unloading. "
                            f"Torch is still occupying {torch.cuda.memory_allocated()} bytes of GPU memory")
 
-<<<<<<< HEAD
 
     @debug_trace
-=======
->>>>>>> ef33e451
     def export(self,
                export_type: ExportType,
                output_model: ModelEntity):
