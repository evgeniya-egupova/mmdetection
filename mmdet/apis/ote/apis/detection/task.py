--- conflicted
+++ resolved
@@ -92,23 +92,14 @@
 
         """
         logger.info(f"Loading OTEDetectionTask.")
-<<<<<<< HEAD
-=======
+
         self._scratch_space = tempfile.mkdtemp(prefix="ote-det-scratch-")
         logger.info(f"Scratch space created at {self._scratch_space}")
->>>>>>> c7109f47
 
         self._task_environment = task_environment
         self._hyperparams = hyperparams = task_environment.get_hyper_parameters(OTEDetectionConfig)
 
-<<<<<<< HEAD
-        self.scratch_space = tempfile.mkdtemp(prefix="ote-det-scratch-")
-        logger.info(f"Scratch space created at {self.scratch_space}")
-        self.labels = task_environment.get_labels(False)
-=======
-        self._model_name = hyperparams.algo_backend.model_name
         self._labels = task_environment.get_labels(False)
->>>>>>> c7109f47
 
         if not torch.distributed.is_initialized():
             os.environ.setdefault("MASTER_ADDR", "127.0.0.1")
@@ -119,42 +110,28 @@
                 init_dist(launcher='pytorch')
             else:
                 init_dist_cpu(launcher='pytorch', backend="gloo")
-        self.rank, self.world_size = get_dist_info()
-        self.gpu_ids = range(self.world_size)
-        logger.warning(f'World size {self.world_size}, rank {self.rank}')
+        self._rank, world_size = get_dist_info()
+        logger.warning(f'World size {world_size}, rank {self._rank}')
 
         template_file_path = task_environment.model_template.model_template_path
 
         # Get and prepare mmdet config.
         base_dir = os.path.abspath(os.path.dirname(template_file_path))
         config_file_path = os.path.join(base_dir, hyperparams.algo_backend.model)
-<<<<<<< HEAD
-        self.config = Config.fromfile(config_file_path)
-        patch_config(self.config, self.scratch_space, self.labels, random_seed=42)
-        set_hyperparams(self.config, hyperparams)
-        self.config.gpu_ids = self.gpu_ids
-=======
         self._config = Config.fromfile(config_file_path)
         patch_config(self._config, self._scratch_space, self._labels, random_seed=42)
         set_hyperparams(self._config, hyperparams)
->>>>>>> c7109f47
+        self._config.gpu_ids = range(world_size)
 
         # Create and initialize PyTorch model.
         self._model = self._load_model(task_environment.model)
 
         # Extra control variables.
-<<<<<<< HEAD
-        self.training_round_id = 0
-        self.training_work_dir = None
-        self.is_training = False
-        self.should_stop = False
-        self.time_monitor = None
-=======
+        self._training_round_id = 0
         self._training_work_dir = None
         self._is_training = False
         self._should_stop = False
         self._time_monitor = None
->>>>>>> c7109f47
 
 
     def _load_model(self, model: Model):
@@ -168,24 +145,14 @@
             try:
                 model.load_state_dict(model_data['model'])
                 logger.info(f"Loaded model weights from Task Environment")
-<<<<<<< HEAD
-=======
-                logger.info(f"Model architecture: {self._model_name}")
->>>>>>> c7109f47
             except BaseException as ex:
                 raise ValueError("Could not load the saved model. The model file structure is invalid.") \
                     from ex
         else:
             # If there is no trained model yet, create model with pretrained weights as defined in the model config
             # file.
-<<<<<<< HEAD
-            model = self._create_model(self.config, from_scratch=False)
+            model = self._create_model(self._config, from_scratch=False)
             logger.info(f"No trained model in project yet. Created new model with general-purpose pretrained weights.")
-=======
-            model = self._create_model(self._config, from_scratch=False)
-            logger.info(f"No trained model in project yet. Created new model with '{self._model_name}' "
-                        f"architecture and general-purpose pretrained weights.")
->>>>>>> c7109f47
         return model
 
     @staticmethod
@@ -226,7 +193,7 @@
 
         prediction_results, _ = self._infer_detector(self._model, self._config, dataset, False)
 
-        if self.rank == 0:
+        if self._rank == 0:
             # Loop over dataset again to assign predictions. Convert from MMDetection format to OTE format
             for dataset_item, output in zip(dataset, prediction_results):
                 width = dataset_item.width
@@ -243,16 +210,9 @@
                         if probability < confidence_threshold:
                             continue
 
-<<<<<<< HEAD
-                        assigned_label = [ScoredLabel(self.labels[label_idx], probability=probability)]
+                        assigned_label = [ScoredLabel(self._labels[label_idx], probability=probability)]
                         if coords[3] - coords[1] <= 0 or coords[2] - coords[0] <= 0:
                             continue
-=======
-                    assigned_label = [ScoredLabel(self._labels[label_idx],
-                                                  probability=probability)]
-                    if coords[3] - coords[1] <= 0 or coords[2] - coords[0] <= 0:
-                        continue
->>>>>>> c7109f47
 
                         shapes.append(Annotation(
                             Box(x1=coords[0], y1=coords[1], x2=coords[2], y2=coords[3]),
@@ -287,7 +247,7 @@
             eval_predictions = single_gpu_test(model, mm_val_dataloader, show=False)
 
         metric = None
-        if eval and self.rank == 0:
+        if eval and self._rank == 0:
             metric = mm_val_dataset.evaluate(eval_predictions, metric=metric_name)[metric_name]
         return eval_predictions, metric
 
@@ -325,12 +285,8 @@
     def train(self, dataset: Dataset, output_model: Model, train_parameters: Optional[TrainParameters] = None):
         """ Trains a model on a dataset """
 
-<<<<<<< HEAD
-        set_hyperparams(self.config, self.hyperparams)
-        self.training_round_id += 1
-=======
         set_hyperparams(self._config, self._hyperparams)
->>>>>>> c7109f47
+        self._training_round_id += 1
 
         train_dataset = dataset.get_subset(Subset.TRAINING)
         val_dataset = dataset.get_subset(Subset.VALIDATION)
@@ -350,94 +306,34 @@
         # old_model should be restored.
         if self._should_stop:
             logger.info('Training cancelled.')
-<<<<<<< HEAD
-            self.model = old_model
-            self.should_stop = False
-            self.is_training = False
-            self.training_work_dir = None
-            self.time_monitor = None
-            self.training_work_dir = None
-=======
             self._model = old_model
             self._should_stop = False
             self._is_training = False
             self._time_monitor = None
             self._training_work_dir = None
->>>>>>> c7109f47
             return
 
         # Run training.
         self._time_monitor = TimeMonitorCallback(0, 0, 0, 0, update_progress_callback=lambda _: None)
         learning_curves = defaultdict(OTELoggerHook.Curve)
-<<<<<<< HEAD
         training_config = prepare_for_training(config, train_dataset, val_dataset,
-                                               self.training_round_id, self.time_monitor, learning_curves)
-        self.training_work_dir = training_config.work_dir
-        mm_train_dataset = build_dataset(training_config.data.train)
-        self.is_training = True
-        self.model.train()
-        train_detector(model=self.model, dataset=mm_train_dataset, cfg=training_config, distributed=True, validate=True)
-=======
-        training_config = prepare_for_training(config, train_dataset, val_dataset, self._time_monitor, learning_curves)
+                                               self._training_round_id, self._time_monitor, learning_curves)
         self._training_work_dir = training_config.work_dir
         mm_train_dataset = build_dataset(training_config.data.train)
         self._is_training = True
         self._model.train()
-        train_detector(model=self._model, dataset=mm_train_dataset, cfg=training_config, validate=True)
->>>>>>> c7109f47
+        train_detector(model=self._model, dataset=mm_train_dataset, cfg=training_config, distributed=True, validate=True)
 
         # Check for stop signal when training has stopped. If should_stop is true, training was cancelled and no new
         # model should be returned. Old train model is restored.
         if self._should_stop:
             logger.info('Training cancelled.')
-<<<<<<< HEAD
-            self.model = old_model
-            self.should_stop = False
-            self.is_training = False
-            self.training_work_dir = None
-            self.time_monitor = None
-            return
-
-        # Evaluate model performance after training.
-        _, final_performance = self._infer_detector(self.model, config, val_dataset, True)
-
-        if self.rank == 0:
-            improved = final_performance > initial_performance
-
-            # Return a new model if model has improved, or there is no model yet.
-            if improved or isinstance(self.task_environment.model, NullModel):
-                if improved:
-                    logger.info("Training finished, and it has an improved model")
-                else:
-                    logger.info("First training round, saving the model.")
-                # Add mAP metric and loss curves
-                training_metrics = self._generate_training_metrics_group(learning_curves)
-                performance = Performance(score=ScoreMetric(value=final_performance, name="mAP"),
-                                          dashboard_metrics=training_metrics)
-                logger.info('FINAL MODEL PERFORMANCE\n' + str(performance))
-                self.save_model(output_model)
-                output_model.performance = performance
-                output_model.model_status = ModelStatus.SUCCESS
-            else:
-                logger.info("Model performance has not improved while training. No new model has been saved.")
-                # Restore old training model if training from scratch and not improved
-                self.model = old_model
-
-        self.is_training = False
-        self.training_work_dir = None
-        self.time_monitor = None
-=======
             self._model = old_model
             self._should_stop = False
             self._is_training = False
+            self._training_work_dir = None
             self._time_monitor = None
             return
-
-        # Load the best weights and check if model has improved.
-        training_metrics = self._generate_training_metrics_group(learning_curves)
-        best_checkpoint_path = os.path.join(training_config.work_dir, 'latest.pth')
-        best_checkpoint = torch.load(best_checkpoint_path)
-        self._model.load_state_dict(best_checkpoint['state_dict'])
 
         # Evaluate model performance after training.
         _, final_performance = self._infer_detector(self._model, config, val_dataset, True)
@@ -450,6 +346,7 @@
             else:
                 logger.info("First training round, saving the model.")
             # Add mAP metric and loss curves
+            training_metrics = self._generate_training_metrics_group(learning_curves)
             performance = Performance(score=ScoreMetric(value=final_performance, name="mAP"),
                                       dashboard_metrics=training_metrics)
             logger.info('FINAL MODEL PERFORMANCE\n' + str(performance))
@@ -462,8 +359,8 @@
             self._model = old_model
 
         self._is_training = False
+        self._training_work_dir = None
         self._time_monitor = None
->>>>>>> c7109f47
 
 
     @master_only
@@ -510,16 +407,6 @@
         """
         output: List[MetricsGroup] = []
 
-<<<<<<< HEAD
-=======
-        # Model architecture
-        architecture = InfoMetric(name='Model architecture', value=self._model_name)
-        visualization_info_architecture = VisualizationInfo(name="Model architecture",
-                                                            visualisation_type=VisualizationType.TEXT)
-        output.append(MetricsGroup(metrics=[architecture],
-                                   visualization_info=visualization_info_architecture))
-
->>>>>>> c7109f47
         # Learning curves
         for key, curve in learning_curves.items():
             metric_curve = CurveMetric(xs=curve.x, ys=curve.y, name=key)
