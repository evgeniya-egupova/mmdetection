--- conflicted
+++ resolved
@@ -29,11 +29,6 @@
 from ote_sdk.configuration.helper.utils import ids_to_strings
 from ote_sdk.entities.inference_parameters import InferenceParameters
 from ote_sdk.entities.label import ScoredLabel
-<<<<<<< HEAD
-
-from sc_sdk.configuration import cfg_helper, ModelConfig
-from ote_sdk.configuration.helper.utils import ids_to_strings
-=======
 from ote_sdk.entities.metrics import (CurveMetric, InfoMetric, LineChartInfo,
                                       MetricsGroup, Performance, ScoreMetric,
                                       VisualizationInfo, VisualizationType)
@@ -43,7 +38,6 @@
 from ote_sdk.entities.shapes.box import Box
 from ote_sdk.entities.train_parameters import default_progress_callback, TrainParameters
 from ote_sdk.configuration import cfg_helper
->>>>>>> 5ca84cb7
 from sc_sdk.entities.annotation import Annotation
 from sc_sdk.entities.datasets import Dataset, Subset
 from sc_sdk.entities.model import Model
