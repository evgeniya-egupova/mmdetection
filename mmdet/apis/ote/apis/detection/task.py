--- conflicted
+++ resolved
@@ -105,7 +105,6 @@
         self.model_name = hyperparams.algo_backend.model_name
         self.labels = task_environment.get_labels(False)
 
-<<<<<<< HEAD
         if not torch.distributed.is_initialized():
             if torch.cuda.is_available():
                 init_dist(launcher='pytorch')
@@ -114,9 +113,8 @@
         self.rank, self.world_size = get_dist_info()
         self.gpu_ids = range(self.world_size)
         logger.warning(f'World size {self.world_size}, rank {self.rank}')
-=======
+
         template_file_path = task_environment.model_template.model_template_path
->>>>>>> f31101e1
 
         # Get and prepare mmdet config.
         base_dir = os.path.abspath(os.path.dirname(template_file_path))
@@ -130,13 +128,9 @@
         self.model = self._load_model(task_environment.model)
 
         # Extra control variables.
-<<<<<<< HEAD
         self.training_round_id = 0
-=======
         self.training_work_dir = None
->>>>>>> f31101e1
         self.is_training = False
-        self.training_work_dir = None
         self.should_stop = False
         self.time_monitor = None
 
@@ -244,7 +238,6 @@
                                              num_gpus=1,
                                              dist=True,
                                              shuffle=False)
-<<<<<<< HEAD
 
         if torch.cuda.is_available():
             model = MMDistributedDataParallel(
@@ -255,15 +248,6 @@
         else:
             model = MMDataCPU(model)
             eval_predictions = single_gpu_test(model, mm_val_dataloader, show=False)
-=======
-        if torch.cuda.is_available():
-            eval_model = MMDataParallel(model.cuda(test_config.gpu_ids[0]),
-                                        device_ids=test_config.gpu_ids)
-        else:
-            eval_model = MMDataCPU(model)
-        # Use a single gpu for testing. Set in both mm_val_dataloader and eval_model
-        eval_predictions = single_gpu_test(eval_model, mm_val_dataloader, show=False)
->>>>>>> f31101e1
 
         metric = None
         if eval and self.rank == 0:
@@ -336,15 +320,10 @@
         # Run training.
         self.time_monitor = TimeMonitorCallback(0, 0, 0, 0, update_progress_callback=lambda _: None)
         learning_curves = defaultdict(OTELoggerHook.Curve)
-<<<<<<< HEAD
         training_config = prepare_for_training(config, train_dataset, val_dataset,
                                                self.training_round_id, self.time_monitor, learning_curves)
-=======
-        training_config = prepare_for_training(config, train_dataset, val_dataset, self.time_monitor, learning_curves)
         self.training_work_dir = training_config.work_dir
->>>>>>> f31101e1
         mm_train_dataset = build_dataset(training_config.data.train)
-        self.training_work_dir = training_config.work_dir
         self.is_training = True
         self.model.train()
         train_detector(model=self.model, dataset=mm_train_dataset, cfg=training_config, distributed=True, validate=True)
