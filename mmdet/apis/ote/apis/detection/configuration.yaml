description: Configuration for an object detection task
header: Configuration for an object detection task
learning_parameters:
  batch_size:
    affects_outcome_of: TRAINING
    default_value: 5
    description: The number of training samples seen in each iteration of training.
      Increasing this value improves training time and may make the training more
      stable. A larger batch size has higher memory requirements.
    editable: true
    header: Batch size
    max_value: 512
    min_value: 1
    type: INTEGER
    ui_rules:
      action: DISABLE_EDITING
      operator: AND
      rules: []
      type: UI_RULES
    value: 5
    visible_in_ui: true
    warning: Increasing this value may cause the system to use more memory than available,
      potentially causing out of memory errors, please update with caution.
  description: Learning Parameters
  header: Learning Parameters
  learning_rate:
    affects_outcome_of: TRAINING
    default_value: 0.01
    description: Increasing this value will speed up training convergence but might
      make it unstable.
    editable: true
    header: Learning rate
    max_value: 0.1
    min_value: 1.0e-07
    type: FLOAT
    ui_rules:
      action: DISABLE_EDITING
      operator: AND
      rules: []
      type: UI_RULES
    value: 0.01
    visible_in_ui: true
    warning: null
  learning_rate_warmup_iters:
    affects_outcome_of: TRAINING
    default_value: 100
    description: ''
    editable: true
    header: Number of iterations for learning rate warmup
    max_value: 10000
    min_value: 0
    type: INTEGER
    ui_rules:
      action: DISABLE_EDITING
      operator: AND
      rules: []
      type: UI_RULES
    value: 100
    visible_in_ui: true
    warning: null
  num_iters:
    affects_outcome_of: TRAINING
    default_value: 1
    description: Increasing this value causes the results to be more robust but training
      time will be longer.
    editable: true
    header: Number of training iterations
    max_value: 100000
    min_value: 1
    type: INTEGER
    ui_rules:
      action: DISABLE_EDITING
      operator: AND
      rules: []
      type: UI_RULES
    value: 1
    visible_in_ui: true
    warning: null
  num_workers:
    affects_outcome_of: NONE
    default_value: 4
    description: Increasing this value might improve training speed however it might
      cause out of memory errors. If the number of workers is set to zero, data loading
      will happen in the main training thread.
    editable: true
    header: Number of cpu threads to use during batch generation
    max_value: 36
    min_value: 0
    type: INTEGER
    ui_rules:
      action: DISABLE_EDITING
      operator: AND
      rules: []
      type: UI_RULES
    value: 4
    visible_in_ui: true
    warning: null
  type: PARAMETER_GROUP
  visible_in_ui: true
inference_parameters:
  description: Parameters for inference
  header: Parameters for inference
  class_name:
    affects_outcome_of: INFERENCE
    default_value: ssd
    description: Model classes with defined pre- and postprocessing
    editable: false
    enum_name: Models
    header: Model class for inference
    options:
      SSD: ssd
      YOLO: yolo
    type: SELECTABLE
    ui_rules:
      action: DISABLE_EDITING
      operator: AND
      rules: []
      type: UI_RULES
    value: ssd
    visible_in_ui: True
    warning: null
  postprocessing:
    confidence_threshold:
      affects_outcome_of: INFERENCE
      default_value: 0.35
      description: This threshold only takes effect if the threshold is not set based
        on the result.
      editable: true
      header: Confidence threshold
      max_value: 1
      min_value: 0
      type: FLOAT
      ui_rules:
        action: DISABLE_EDITING
        operator: AND
        rules: []
        type: UI_RULES
      value: 0.35
      visible_in_ui: true
      warning: null
    description: Postprocessing
    header: Postprocessing
    result_based_confidence_threshold:
      affects_outcome_of: INFERENCE
      default_value: true
      description: Confidence threshold is derived from the results
      editable: true
      header: Result based confidence threshold
      type: BOOLEAN
      ui_rules:
        action: DISABLE_EDITING
        operator: AND
        rules: []
        type: UI_RULES
      value: true
      visible_in_ui: true
      warning: null
    type: PARAMETER_GROUP
    visible_in_ui: true
  type: PARAMETER_GROUP
  visible_in_ui: true
pot_parameters:
  description: POT Parameters
  header: POT Parameters
  preset:
    affects_outcome_of: NONE
    default_value: Performance
    description: Quantization preset that defines quantization scheme
    editable: true
    enum_name: POTQuantizationPreset
    header: Preset
    options:
      MIXED: Mixed
      PERFORMANCE: Performance
    type: SELECTABLE
    ui_rules:
      action: DISABLE_EDITING
      operator: AND
      rules: []
      type: UI_RULES
    value: Performance
    visible_in_ui: true
    warning: null
  stat_subset_size:
    affects_outcome_of: NONE
    default_value: 300
    description: Number of data samples used for post-training optimization
    editable: true
    header: Number of data samples
    max_value: 9223372036854775807
    min_value: 1
    type: INTEGER
    ui_rules:
      action: DISABLE_EDITING
      operator: AND
      rules: []
      type: UI_RULES
    value: 300
    visible_in_ui: true
    warning: null
  type: PARAMETER_GROUP
  visible_in_ui: true
nncf_optimization:
  description: Optimization by NNCF
  header: Optimization by NNCF
  enable_quantization:
    affects_outcome_of: TRAINING
    default_value: true
    description: Enable quantization algorithm
    editable: true
    header: Enable quantization algorithm
    type: BOOLEAN
    ui_rules:
      action: DISABLE_EDITING
      operator: AND
      rules: []
      type: UI_RULES
    value: true
    visible_in_ui: true
    warning: null
  enable_pruning:
    affects_outcome_of: TRAINING
    default_value: false
    description: Enable filter pruning algorithm
    editable: true
    header: Enable filter pruning algorithm
    type: BOOLEAN
    ui_rules:
      action: DISABLE_EDITING
      operator: AND
      rules: []
      type: UI_RULES
    value: false
    visible_in_ui: true
    warning: null
  maximal_accuracy_degradation:
    affects_outcome_of: TRAINING
    default_value: 1.0
    description: The maximal allowed accuracy metric drop
    editable: true
    header: Maximum accuracy degradation
    max_value: 100.0
    min_value: 0.0
    type: FLOAT
    ui_rules:
      action: DISABLE_EDITING
      operator: AND
      rules: []
      type: UI_RULES
    value: 1.0
    visible_in_ui: true
    warning: null
  type: PARAMETER_GROUP
<<<<<<< HEAD
  visible_in_ui: True
type: CONFIGURABLE_PARAMETERS
visible_in_ui: true
=======
  visible_in_ui: true
>>>>>>> b7fa43e0
<|MERGE_RESOLUTION|>--- conflicted
+++ resolved
@@ -251,10 +251,6 @@
     visible_in_ui: true
     warning: null
   type: PARAMETER_GROUP
-<<<<<<< HEAD
   visible_in_ui: True
 type: CONFIGURABLE_PARAMETERS
-visible_in_ui: true
-=======
-  visible_in_ui: true
->>>>>>> b7fa43e0
+visible_in_ui: true