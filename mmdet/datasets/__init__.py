from .builder import DATASETS, PIPELINES, build_dataloader, build_dataset
from .cityscapes import CityscapesDataset
from .coco import CocoDataset
from .coco_with_text import CocoWithTextDataset
from .custom import CustomDataset
from .dataset_wrappers import (ClassBalancedDataset, ConcatDataset,
                               RepeatDataset)
from .deepfashion import DeepFashionDataset
from .lvis import LVISDataset, LVISV1Dataset, LVISV05Dataset
from .samplers import DistributedGroupSampler, DistributedSampler, GroupSampler
from .utils import (NumClassCheckHook, get_loading_pipeline,
                    replace_ImageToTensor)
from .voc import VOCDataset
from .wider_face import WIDERFaceDataset
from .xml_style import XMLDataset

__all__ = [
<<<<<<< HEAD
    'CustomDataset', 'XMLDataset', 'CocoDataset', 'VOCDataset',
    'CityscapesDataset', 'LVISDataset', 'DeepFashionDataset', 'GroupSampler',
    'DistributedGroupSampler', 'DistributedSampler', 'build_dataloader',
    'ConcatDataset', 'RepeatDataset', 'ClassBalancedDataset',
    'WIDERFaceDataset', 'DATASETS', 'PIPELINES', 'build_dataset', 'CocoWithTextDataset'
=======
    'CustomDataset', 'XMLDataset', 'CocoDataset', 'DeepFashionDataset',
    'VOCDataset', 'CityscapesDataset', 'LVISDataset', 'LVISV05Dataset',
    'LVISV1Dataset', 'GroupSampler', 'DistributedGroupSampler',
    'DistributedSampler', 'build_dataloader', 'ConcatDataset', 'RepeatDataset',
    'ClassBalancedDataset', 'WIDERFaceDataset', 'DATASETS', 'PIPELINES',
    'build_dataset', 'replace_ImageToTensor', 'get_loading_pipeline',
    'NumClassCheckHook'
>>>>>>> 46801227
]<|MERGE_RESOLUTION|>--- conflicted
+++ resolved
@@ -15,19 +15,11 @@
 from .xml_style import XMLDataset
 
 __all__ = [
-<<<<<<< HEAD
-    'CustomDataset', 'XMLDataset', 'CocoDataset', 'VOCDataset',
-    'CityscapesDataset', 'LVISDataset', 'DeepFashionDataset', 'GroupSampler',
-    'DistributedGroupSampler', 'DistributedSampler', 'build_dataloader',
-    'ConcatDataset', 'RepeatDataset', 'ClassBalancedDataset',
-    'WIDERFaceDataset', 'DATASETS', 'PIPELINES', 'build_dataset', 'CocoWithTextDataset'
-=======
     'CustomDataset', 'XMLDataset', 'CocoDataset', 'DeepFashionDataset',
     'VOCDataset', 'CityscapesDataset', 'LVISDataset', 'LVISV05Dataset',
     'LVISV1Dataset', 'GroupSampler', 'DistributedGroupSampler',
     'DistributedSampler', 'build_dataloader', 'ConcatDataset', 'RepeatDataset',
     'ClassBalancedDataset', 'WIDERFaceDataset', 'DATASETS', 'PIPELINES',
     'build_dataset', 'replace_ImageToTensor', 'get_loading_pipeline',
-    'NumClassCheckHook'
->>>>>>> 46801227
+    'NumClassCheckHook', 'CocoWithTextDataset'
 ]