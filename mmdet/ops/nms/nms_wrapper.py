--- conflicted
+++ resolved
@@ -157,43 +157,6 @@
 
     nms_type = nms_cfg_.pop('type', 'nms')
     nms_op = eval(nms_type)
-<<<<<<< HEAD
-    dets, keep = nms_op(
-        torch.cat([bboxes_for_nms, scores[:, None]], -1), **nms_cfg_)
-    bboxes = bboxes[keep]
-    scores = dets[:, 4]
-    return torch.cat([bboxes, scores[:, None]], -1), keep
-
-
-def nms_match(dets, thresh):
-    """Matched dets into different groups by NMS.
-
-    NMS match is Similar to NMS but when a bbox is suppressed, nms match will
-    record the indice of supporessed bbox and form a group with the indice of
-    kept bbox. In each group, indice is sorted as score order.
-
-    Arguments:
-        dets (torch.Tensor | np.ndarray): Det bboxes with scores, shape (N, 5).
-        iou_thr (float): IoU thresh for NMS.
-
-    Returns:
-        List[Tensor | ndarray]: The outer list corresponds different matched
-            group, the inner Tensor corresponds the indices for a group in
-            score order.
-    """
-    if dets.shape[0] == 0:
-        matched = []
-    else:
-        assert dets.shape[-1] == 5, 'inputs dets.shape should be (N, 5), ' \
-                                    f'but get {dets.shape}'
-        if isinstance(dets, torch.Tensor):
-            dets_t = dets.detach().cpu()
-        else:
-            dets_t = torch.from_numpy(dets)
-        matched = nms_ext.nms_match(dets_t, thresh)
-=======
->>>>>>> 48a348b9
-
     split_thr = nms_cfg_.pop('split_thr', 10000)
     # Won't split to multiple nms nodes when exporting to onnx
     if boxes_for_nms.shape[0] < split_thr or torch.onnx.is_in_onnx_export():
