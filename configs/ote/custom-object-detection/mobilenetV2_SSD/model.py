_base_ = [
    './coco_data_pipeline.py'
]
width_mult = 1.0
model = dict(
    type='SingleStageDetector',
    backbone=dict(
        type='mobilenetv2_w1',
        out_indices=(4, 5),
        frozen_stages=-1,
        norm_eval=False,
        pretrained=True),
    neck=None,
    bbox_head=dict(
        type='SSDHead',
        num_classes=80,
        in_channels=(96, 320),
        anchor_generator=dict(
            type='SSDAnchorGeneratorClustered',
            strides=(16, 32),
            widths=[[
                59.91402252688701, 100.44703428492618, 137.22888697945035,
                183.22823913364294
            ],
                    [
                        157.10841010152603, 203.7654599640001,
                        212.95826764946042, 317.3329515135652
                    ]],
            heights=[[
                40.06737185376501, 100.97103306538557, 74.35819037443196,
                73.83043437079853
            ],
                     [
                         108.31147481737037, 113.97849956820743,
                         183.05077289009338, 167.13243858925668
                     ]]),
        bbox_coder=dict(
            type='DeltaXYWHBBoxCoder',
            target_means=(0.0, 0.0, 0.0, 0.0),
            target_stds=(0.1, 0.1, 0.2, 0.2)),
        depthwise_heads=True,
        depthwise_heads_activations='relu',
        loss_balancing=True),
    train_cfg=dict(
        assigner=dict(
            type='MaxIoUAssigner',
            pos_iou_thr=0.4,
            neg_iou_thr=0.4,
            min_pos_iou=0.0,
            ignore_iof_thr=-1,
            gt_max_assign_all=False),
        smoothl1_beta=1.0,
        use_giou=False,
        use_focal=False,
        allowed_border=-1,
        pos_weight=-1,
        neg_pos_ratio=3,
        debug=False),
    test_cfg=dict(
        min_bbox_size=0,
        score_thr=0.02,
        nms=dict(type='nms', iou_threshold=0.45),
        max_per_img=200))

cudnn_benchmark = True
evaluation = dict(interval=1000, metric='mAP')
optimizer = dict(type='SGD', lr=0.01, momentum=0.9, weight_decay=0.0001)
optimizer_config = dict()
lr_config = dict(
    policy='CosineAnnealing',
    min_lr=0.0001,
    warmup='linear',
    warmup_iters=1200,
    warmup_ratio=0.3333333333333333)

checkpoint_config = dict(interval=1000)
log_config = dict(
    interval=10,
    hooks=[dict(type='TextLoggerHook'),
           dict(type='TensorboardLoggerHook')])
runner = dict(type='IterBasedRunner', max_iters=10000)
dist_params = dict(backend='nccl')
log_level = 'INFO'
work_dir = 'output'
<<<<<<< HEAD
load_from = '/usr/src/app/external/mmdetection/ote_data/MODELS/mobilenetV2_SSD/coco_snapshot.pth'
=======

#TODO: this is a temporary decision
import os
TT_API_OTHER_TESTS = os.environ.get('TT_API_OTHER_TESTS', '').lower() == 'true'
TT_PERFORMANCE_TESTS = os.environ.get('TT_PERFORMANCE_TESTS', '').lower() == 'true'
if TT_API_OTHER_TESTS or TT_PERFORMANCE_TESTS:
    load_from = '/usr/src/app/external/mmdetection/ote_data/MODELS/mobilenetV2_SSD/coco_snapshot.pth'
    print(f'set load_from={load_from}', flush=True)
else:
    load_from = None
del os # this del is required for mmdetection config

>>>>>>> 5a25dd92
resume_from = None
workflow = [('train', 1)]<|MERGE_RESOLUTION|>--- conflicted
+++ resolved
@@ -82,9 +82,6 @@
 dist_params = dict(backend='nccl')
 log_level = 'INFO'
 work_dir = 'output'
-<<<<<<< HEAD
-load_from = '/usr/src/app/external/mmdetection/ote_data/MODELS/mobilenetV2_SSD/coco_snapshot.pth'
-=======
 
 #TODO: this is a temporary decision
 import os
@@ -97,6 +94,5 @@
     load_from = None
 del os # this del is required for mmdetection config
 
->>>>>>> 5a25dd92
 resume_from = None
 workflow = [('train', 1)]